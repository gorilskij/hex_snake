--- conflicted
+++ resolved
@@ -7,11 +7,7 @@
 
 use crate::{
     app::{
-<<<<<<< HEAD
         app_error::{AppError, AppErrorConversion, AppResult},
-=======
-        app_error::{AppError, AppResult, GameResultExtension},
->>>>>>> 57a4b710
         game_context::GameContext,
         rendering::segments::{
             descriptions::{SegmentDescription, SegmentFraction, TurnDescription},
