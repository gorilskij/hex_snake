--- conflicted
+++ resolved
@@ -32,11 +32,7 @@
             special_apples: true,
             prob_spawn_competitor: 0.025,
             prob_spawn_killer: 0.015,
-<<<<<<< HEAD
-            prob_spawn_rain: 0.005,
-=======
-            prob_spawn_rain: 0.002,
->>>>>>> 4e2054a0
+            prob_spawn_rain: 1.,
 
             draw_style: rendering::Style::Smooth,
         }
