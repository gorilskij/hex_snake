--- conflicted
+++ resolved
@@ -3,7 +3,7 @@
         apple::Apple,
         game_context::GameContext,
         snake::{
-            controller::{Controller, OtherSnakes},
+            controller::{rain::find3::Find3, Controller, OtherSnakes},
             Body, Type,
         },
     },
@@ -13,8 +13,6 @@
 
 pub struct Rain;
 
-<<<<<<< HEAD
-=======
 // custom lazy iterator
 mod find3 {
     pub struct Find3<I: Iterator> {
@@ -77,7 +75,6 @@
     }
 }
 
->>>>>>> 4e2054a0
 impl Controller for Rain {
     fn next_dir(
         &mut self,
@@ -89,7 +86,10 @@
     ) -> Option<Dir> {
         if body.cells[0].pos.v == gtx.board_dim.v - 1 {
             // todo!("return die")
-            eprintln!("TODO: suicide (or even better, disappear)");
+            eprintln!(
+                "TODO: suicide (or even better, disappear) -- {}",
+                gtx.board_dim.v - 1
+            );
             return None;
         }
 
@@ -103,44 +103,21 @@
             .pos
             .wrapping_translate(Dir::Dr, 1, gtx.board_dim);
 
-        let mut d_occupied = false;
-        let mut dl_occupied = false;
-        let mut dr_occupied = false;
+        let it = other_snakes
+            .iter_snakes()
+            .filter(|s| s.snake_type == Type::Rain)
+            .flat_map(|s| s.body.cells.iter().map(|c| c.pos));
 
-        other_snakes
-            .iter_snakes()
-            .filter(|s| s.snake_type != Type::Rain)
-            .flat_map(|s| s.body.cells.iter().map(|c| c.pos))
-            .for_each(|pos| {
-                if pos == next_d {
-                    d_occupied = true;
-                }
-                if pos == next_dl {
-                    dl_occupied = true;
-                }
-                if pos == next_dr {
-                    dr_occupied = true;
-                }
-            });
+        let mut find3 = Find3::new(it, next_d, next_dl, next_dr);
 
-        if !d_occupied {
+        if !find3.contains_d() {
             Some(Dir::D)
         } else if !find3.contains_dl() {
             Some(Dir::Dl)
         } else if !find3.contains_dr() {
             Some(Dir::Dr)
         } else {
-<<<<<<< HEAD
-            if !dl_occupied {
-                Some(Dir::Dl)
-            } else if !dr_occupied {
-                Some(Dir::Dr)
-            } else {
-                None
-            }
-=======
             None
->>>>>>> 4e2054a0
         }
     }
 }