--- conflicted
+++ resolved
@@ -21,13 +21,6 @@
 use ggez::event::KeyCode;
 use std::{collections::VecDeque, f32::consts::PI};
 
-<<<<<<< HEAD
-#[cfg(feature = "show_search_path")]
-use std::collections::HashSet;
-use crate::app::game::FrameStamp;
-
-=======
->>>>>>> 5d8dfc77
 mod a_star;
 mod competitor1;
 mod competitor2;
@@ -94,7 +87,7 @@
 
     fn reset(&mut self, _dir: Dir) {}
 
-    fn key_pressed(&mut self, _key: KeyCode, _frame_stamp: FrameStamp) {}
+    fn key_pressed(&mut self, _key: KeyCode) {}
 }
 
 #[allow(dead_code)]
