use ggez::{
    graphics::{Color, DrawMode, MeshBuilder},
    GameResult,
};
use hsl::HSL;
use itertools::Itertools;

use crate::{
    app::snake::{
        palette::SegmentStyle,
        rendering::{
            descriptions::{SegmentDescription, SegmentFraction, TurnDirection, TurnType},
            hexagon_segments::HexagonSegments,
            rough_segments::RoughSegments,
            smooth_segments::SmoothSegments,
        },
    },
    basic::{
        transformations::{flip_horizontally, rotate_clockwise, translate},
        CellDim, Dir, DrawStyle, Point,
    },
    color::oklab::OkLab,
};
use std::cmp::max;

impl SegmentDescription {
    /// Split a single segment description into `n` subsegments,
    /// this is used to assign a solid color to each subsegment and thus
    /// simulate a smooth gradient
    fn split_into_subsegments(mut self, num_subsegments: usize) -> Vec<Self> {
        if num_subsegments == 1 {
            self.segment_style = self.segment_style.into_solid();
            return vec![self];
        }

        let SegmentFraction { start, end } = self.fraction;
        let segment_size = self.fraction.end - self.fraction.start;

        // gradients exclude the end color because this is the same as the start color of the next segment
        let colors = match self.segment_style {
            SegmentStyle::Solid(color) => vec![color],
            SegmentStyle::RGBGradient {
                start_rgb: (r1, g1, b1),
                end_rgb: (r2, g2, b2),
            } => {
                let r1 = r1 as f64;
                let g1 = g1 as f64;
                let b1 = b1 as f64;
                let r2 = r2 as f64;
                let g2 = g2 as f64;
                let b2 = b2 as f64;

                let start_subsegment = (num_subsegments as f32 * start) as usize;
                let end_subsegment = (num_subsegments as f32 * end).ceil() as usize;

                (start_subsegment..end_subsegment)
                    .map(|f| {
                        let f = f as f64 / num_subsegments as f64;
                        Color::from_rgb(
                            (f * r1 + (1. - f) * r2) as u8,
                            (f * g1 + (1. - f) * g2) as u8,
                            (f * b1 + (1. - f) * b2) as u8,
                        )
                    })
                    .collect()
            }
            SegmentStyle::HSLGradient { start_hue, end_hue, lightness } => {
                let start_subsegment = (num_subsegments as f32 * start) as usize;
                let end_subsegment = (num_subsegments as f32 * end).ceil() as usize;
                (start_subsegment..end_subsegment)
                    .map(|f| {
                        let f = f as f64 / num_subsegments as f64;
                        Color::from(
                            HSL {
                                h: f * start_hue + (1. - f) * end_hue,
                                s: 1.,
                                l: lightness,
                            }
                            .to_rgb(),
                        )
                    })
                    .collect()
            }
            SegmentStyle::OkLabGradient { start_hue, end_hue, lightness } => {
                let start_subsegment = (num_subsegments as f32 * start) as usize;
                let end_subsegment = (num_subsegments as f32 * end).ceil() as usize;
                (start_subsegment..end_subsegment)
                    .map(|f| {
                        let f = f as f64 / num_subsegments as f64;
                        Color::from(
                            OkLab::from_lch(lightness, 0.5, f * start_hue + (1. - f) * end_hue)
                                .to_rgb(),
                        )
                    })
                    .collect()
            }
        };

        // Can't tell if it's more inefficient to run dedup each time or
        // occasionally generate some extra segments
        // colors.dedup();

        // the actual number of subsegments (partial segments will
        //  have fewer than expected)
        let real_num_subsegments = colors.len();
        let subsegment_size = segment_size / real_num_subsegments as f32;

        colors
            .into_iter()
            .enumerate()
            .map(|(i, color)| {
                let start = self.fraction.start + subsegment_size * i as f32;
                let end = start + subsegment_size;
                Self {
                    destination: self.destination,
                    turn: self.turn,
                    fraction: SegmentFraction { start, end },
                    draw_style: self.draw_style,
                    segment_style: SegmentStyle::Solid(color),
                    cell_dim: self.cell_dim,
                }
            })
            .collect_vec()
    }

    // subsegments are expected to be of the Solid variant
    fn unwrap_solid_color(&self) -> Color {
        match &self.segment_style {
            SegmentStyle::Solid(color) => *color,
            seg => unreachable!("Segment {:?} is not solid", seg),
            // SegmentStyle::RGBGradient { start_rgb, .. } => Color::from(*start_rgb),
            // SegmentStyle::HSLGradient { start_hue, lightness, .. } => {
            //     let hsl = HSL { h: *start_hue, s: 1., l: *lightness };
            //     Color::from(hsl.to_rgb())
            // }
        }
    }

    /// Render the segment into a list of drawable subsegments
    /// each represented as a list of points and a color,
    /// `snake_len` is used to calculate how many subsegments
    /// there should be (longer snakes have lower subsegment
    /// resolution)
    pub fn render(mut self, subsegments_per_segment: usize, turn: f32) -> Vec<(Color, Vec<Point>)> {
        let subsegments = if self.draw_style == DrawStyle::Hexagon {
            // hexagon segments don't support gradients
            self.fraction = SegmentFraction::solid();
            self.segment_style = self.segment_style.into_solid();
            vec![self]
        } else {
            self.split_into_subsegments(subsegments_per_segment)
        };

        // self.fraction = SegmentFraction::solid();
        // self.segment_style = self.segment_style.into_solid();
        // let subsegments = vec![self];

        subsegments
            .into_iter()
            .map(|subsegment| {
                let color = subsegment.unwrap_solid_color();
                let points = match subsegment.draw_style {
                    DrawStyle::Hexagon => HexagonSegments::render_segment(subsegment, turn),
                    DrawStyle::Rough => RoughSegments::render_segment(subsegment, turn),
                    DrawStyle::Smooth => SmoothSegments::render_segment(subsegment, turn),
                };
                (color, points)
            })
            .collect()
    }

<<<<<<< HEAD
    pub fn build(self, builder: &mut MeshBuilder, subsegments_per_segment: usize, turn: f32) -> GameResult {
        for (color, points) in self.render(subsegments_per_segment, turn) {
=======
    /// Returns number of polygons built
    pub fn build(self, builder: &mut MeshBuilder, subsegments_per_segment: usize) -> GameResult<usize> {
        let mut polygons = 0;
        for (color, points) in self.render(subsegments_per_segment) {
>>>>>>> 5d8dfc77
            builder.polygon(DrawMode::fill(), &points, color)?;
            polygons += 1;
        }
        Ok(polygons)
    }
}

/// The `render_default_*` functions are without position or rotation, they simply generate the points that correspond to a type of turn (straight, blunt, or sharp)
pub trait SegmentRenderer {
    // /// Default straight segment coming from above (U) and going down (D)
    // fn render_default_straight(cell_dim: CellDim, fraction: SegmentFraction) -> Vec<Point>;
    //
    // /// Default blunt segment coming from above (U) and going down-right (DR)
    // fn render_default_blunt(cell_dim: CellDim, fraction: SegmentFraction) -> Vec<Point>;
    //
    // /// Default sharp segment coming from above (U) and going up-right (UR)
    // fn render_default_sharp(cell_dim: CellDim, fraction: SegmentFraction) -> Vec<Point>;

    fn render_straight_segment(description: &SegmentDescription) -> Vec<Point>;

    /// Turns a default segment into one that is ready to be printed
    /// adding position and rotating and reflecting to fit the desired
    /// from and to directions.
    /// Turn describes how far along the segment is on the D -> DR -> UR progression
    /// (coming from U) (0 = D, 1 = UR)
    fn render_curved_segment(description: &SegmentDescription, turn: f32) -> Vec<Point>;

    // account for rotation and translation
    fn render_segment(description: SegmentDescription, turn: f32) -> Vec<Point> {
        use TurnDirection::*;
        use TurnType::*;

        // let mut segment = Self::render_default_segment(&description, turn);

        let mut segment;
        match description.turn.turn_type() {
            Straight => segment = Self::render_straight_segment(&description),
            Blunt(turn_direction) | Sharp(turn_direction) => {
                segment = Self::render_curved_segment(&description, turn);
                if turn_direction == Clockwise {
                    flip_horizontally(&mut segment, description.cell_dim.center().x);
                }
            }
        }

        let rotation_angle = Dir::U.clockwise_angle_to(description.turn.coming_from);
        if rotation_angle != 0. {
            rotate_clockwise(&mut segment, description.cell_dim.center(), rotation_angle);
        }

        translate(&mut segment, description.destination);

        segment
    }
}<|MERGE_RESOLUTION|>--- conflicted
+++ resolved
@@ -169,15 +169,10 @@
             .collect()
     }
 
-<<<<<<< HEAD
-    pub fn build(self, builder: &mut MeshBuilder, subsegments_per_segment: usize, turn: f32) -> GameResult {
+    /// Returns number of polygons built
+    pub fn build(self, builder: &mut MeshBuilder, subsegments_per_segment: usize, turn: f32) -> GameResult<usize> {
+        let mut polygons = 0;
         for (color, points) in self.render(subsegments_per_segment, turn) {
-=======
-    /// Returns number of polygons built
-    pub fn build(self, builder: &mut MeshBuilder, subsegments_per_segment: usize) -> GameResult<usize> {
-        let mut polygons = 0;
-        for (color, points) in self.render(subsegments_per_segment) {
->>>>>>> 5d8dfc77
             builder.polygon(DrawMode::fill(), &points, color)?;
             polygons += 1;
         }
