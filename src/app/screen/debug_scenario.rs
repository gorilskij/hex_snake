use ggez::{
    event::{EventHandler, KeyCode, KeyMods},
    graphics::{self, Color, DrawParam},
    Context,
};
use rand::prelude::*;

use crate::{
    app,
    app::{
        app_error::{AppError, AppErrorConversion, AppResult},
        apple::{
            spawn::{spawn_apples, SpawnPolicy},
            Apple,
        },
        control::{self, Control},
        game_context::GameContext,
        prefs::Prefs,
        rendering,
        screen::{
            board_dim::{calculate_board_dim, calculate_offset},
            Environment,
        },
        snake::{self, controller, utils::split_snakes_mut, EatBehavior, EatMechanics, Snake},
        snake_management::{advance_snakes, find_collisions, handle_collisions},
        stats::Stats,
    },
    basic::{CellDim, Dir, HexDim, HexPoint, Point},
};

pub struct DebugScenario {
    control: Control,

    gtx: GameContext,

    offset: Option<Point>,
    fit_to_window: bool,

    stats: Stats,

    apples: Vec<Apple>,

    seeds: Vec<snake::Builder>,
    snakes: Vec<Snake>,

    rng: ThreadRng,
}

// Constructors
#[allow(dead_code)]
impl DebugScenario {
    /// A snake crashes into another snake's body
    pub fn head_body_collision(cell_dim: CellDim) -> Self {
        // snake2 crashes into snake1 coming from the bottom-right

<<<<<<< HEAD
        let seed1 = snake::Builder::default()
            .pos(HexPoint { h: 5, v: 7 })
            .dir(Dir::U)
            .len(5)
            .snake_type(snake::Type::Simulated)
            .eat_mechanics(EatMechanics {
                eat_self: EatBehavior::Crash,
                eat_other: hash_map! {},
                default: EatBehavior::Crash,
            })
            .palette(snake::PaletteTemplate::solid_white_red())
            .controller(controller::Template::Programmed(vec![]));

        let seed2 = snake::Builder::default()
            .pos(HexPoint { h: 8, v: 7 })
            .dir(Dir::Ul)
            .len(5)
            .snake_type(snake::Type::Simulated)
            .eat_mechanics(EatMechanics {
                eat_self: EatBehavior::Crash,
                eat_other: hash_map! {},
                default: EatBehavior::Die,
            })
            // .palette(snake::PaletteTemplate::dark_blue_to_red(false))
            .palette(snake::PaletteTemplate::rainbow(true))
            .controller(controller::Template::Programmed(vec![]));
=======
        let seed1 = snake::Seed {
            pos: Some(HexPoint { h: 5, v: 7 }),
            dir: Some(Dir::U),
            len: Some(5),

            snake_type: snake::Type::Simulated,
            eat_mechanics: EatMechanics::always(EatBehavior::Crash),
            palette: snake::PaletteTemplate::solid_white_red(),
            controller: controller::Template::Programmed(vec![]),
        };

        let seed2 = snake::Seed {
            pos: Some(HexPoint { h: 8, v: 7 }),
            dir: Some(Dir::Ul),
            len: Some(5),

            snake_type: snake::Type::Simulated,
            eat_mechanics: EatMechanics::always(EatBehavior::Die),
            // palette: snake::PaletteTemplate::dark_blue_to_red(false),
            palette: snake::PaletteTemplate::rainbow(true),
            controller: controller::Template::Programmed(vec![]),
        };
>>>>>>> 57a4b710

        let mut this = Self {
            control: Control::new(3.),

            gtx: GameContext {
                board_dim: HexDim { h: 20, v: 10 },
                cell_dim,
                palette: app::Palette::dark(),
                prefs: Default::default(),
                apple_spawn_policy: SpawnPolicy::None,
                frame_stamp: Default::default(),
                elapsed_millis: 0,
            },

            offset: None,
            fit_to_window: false,

            stats: Default::default(),

            apples: vec![],

            seeds: vec![seed1, seed2],
            snakes: vec![],

            rng: thread_rng(),
        };
        this.restart();
        this.control.pause();
        this
    }

    /// Head-head dying collision
    pub fn head_head_collision(cell_dim: CellDim) -> Self {
<<<<<<< HEAD
        let seed1 = snake::Builder::default()
            .pos(HexPoint { h: 5, v: 7 })
            .dir(Dir::Ur)
            .len(5)
            .snake_type(snake::Type::Simulated)
            .eat_mechanics(EatMechanics {
                eat_self: EatBehavior::Crash,
                eat_other: hash_map! {},
                default: EatBehavior::Die,
            })
            .palette(snake::PaletteTemplate::solid_white_red())
            .controller(controller::Template::Programmed(vec![]));

        let seed2 = snake::Builder::default()
            .pos(HexPoint { h: 11, v: 7 })
            .dir(Dir::Ul)
            .len(5)
            .snake_type(snake::Type::Simulated)
            .eat_mechanics(EatMechanics {
                eat_self: EatBehavior::Crash,
                eat_other: hash_map! {},
                default: EatBehavior::Die,
            })
            .palette(snake::PaletteTemplate::Solid {
=======
        let seed1 = snake::Seed {
            pos: Some(HexPoint { h: 5, v: 7 }),
            dir: Some(Dir::Ur),
            len: Some(5),

            snake_type: snake::Type::Simulated,
            eat_mechanics: EatMechanics::always(EatBehavior::Die),
            palette: snake::PaletteTemplate::solid_white_red(),
            controller: controller::Template::Programmed(vec![]),
        };

        let seed2 = snake::Seed {
            pos: Some(HexPoint { h: 11, v: 7 }),
            dir: Some(Dir::Ul),
            len: Some(5),

            snake_type: snake::Type::Simulated,
            eat_mechanics: EatMechanics::always(EatBehavior::Die),
            palette: snake::PaletteTemplate::Solid {
>>>>>>> 57a4b710
                color: Color::RED,
                eaten: Color::WHITE,
            })
            .controller(controller::Template::Programmed(vec![]));

        let mut this = Self {
            control: Control::new(3.),

            gtx: GameContext {
                board_dim: HexDim { h: 20, v: 10 },
                cell_dim,
                palette: app::Palette::dark(),
                prefs: Default::default(),
                apple_spawn_policy: SpawnPolicy::None,
                frame_stamp: Default::default(),
                elapsed_millis: 0,
            },

            offset: None,
            fit_to_window: false,

            stats: Default::default(),

            apples: vec![],

            seeds: vec![seed1, seed2],
            snakes: vec![],

            rng: thread_rng(),
        };
        this.restart();
        this.control.pause();
        this
    }

    /// Stress test
    pub fn many_snakes() -> Self {
        const NUM_SNAKES: usize = 100;

        let rng = &mut thread_rng();
        let seeds: Vec<_> = (0..NUM_SNAKES)
<<<<<<< HEAD
            .map(|i| {
                snake::Builder::default()
                    .pos(HexPoint {
                        h: i as isize / 7 * 2 + 3,
                        v: i as isize % 10 * 2 + 3,
                    })
                    .dir(Dir::random(rng))
                    .len(5)
                    .snake_type(snake::Type::Competitor { life: None })
                    .eat_mechanics(EatMechanics {
                        eat_self: EatBehavior::Ignore,
                        eat_other: hash_map! {},
                        default: EatBehavior::Ignore,
                    })
                    .palette(snake::PaletteTemplate::pastel_rainbow(true))
                    .controller(controller::Template::AStar)
=======
            .map(|i| snake::Seed {
                pos: Some(HexPoint {
                    h: i as isize / 7 * 2 + 3,
                    v: i as isize % 10 * 2 + 3,
                }),
                dir: Some(Dir::random(rng)),
                len: Some(5),

                snake_type: snake::Type::Competitor { life: None },
                eat_mechanics: EatMechanics::always(EatBehavior::PassOver),
                palette: snake::PaletteTemplate::pastel_rainbow(true),
                controller: controller::Template::AStar,
>>>>>>> 57a4b710
            })
            .collect();

        let mut this = Self {
            control: Control::new(3.),

            gtx: GameContext {
                board_dim: HexDim { h: 0, v: 0 },
                cell_dim: Default::default(),
                palette: app::Palette::dark(),
                prefs: Prefs::default().special_apples(false),
                apple_spawn_policy: SpawnPolicy::Random { apple_count: 10 },
                frame_stamp: Default::default(),
                elapsed_millis: 0,
            },

            offset: None,
            fit_to_window: true,

            stats: Stats::default(),

            apples: vec![],

            seeds,
            snakes: vec![],

            rng: thread_rng(),
        };
        this.restart();
        this.control.pause();
        this
    }

    /// Comparison of persistent and non-persistent skins entering a black hole
    pub fn double_head_body_collision(cell_dim: CellDim) -> Self {
<<<<<<< HEAD
        let wall_seed = snake::Builder::default()
            .pos(HexPoint { h: 5, v: 7 })
            .dir(Dir::U)
            .len(15)
            .snake_type(snake::Type::Simulated)
            .eat_mechanics(EatMechanics {
                eat_self: EatBehavior::Crash,
                eat_other: hash_map! {},
                default: EatBehavior::Crash,
            })
            .palette(snake::PaletteTemplate::solid_white_red())
            .controller(controller::Template::Programmed(vec![]));

        let crash_seeds = vec![
            snake::Builder::default()
                .pos(HexPoint { h: 14, v: 5 })
                .dir(Dir::Ul)
                .len(5)
                .snake_type(snake::Type::Simulated)
                .eat_mechanics(EatMechanics {
                    eat_self: EatBehavior::Crash,
                    eat_other: hash_map! {},
                    default: EatBehavior::Die,
                })
                // .palette(snake::PaletteTemplate::dark_blue_to_red(false))
                .palette(snake::PaletteTemplate::dark_blue_to_red(true))
                .controller(controller::Template::Programmed(vec![])),
            snake::Builder::default()
                .pos(HexPoint { h: 14, v: 7 })
                .dir(Dir::Ul)
                .len(5)
                .snake_type(snake::Type::Simulated)
                .eat_mechanics(EatMechanics {
                    eat_self: EatBehavior::Crash,
                    eat_other: hash_map! {},
                    default: EatBehavior::Die,
                })
                // .palette(snake::PaletteTemplate::dark_blue_to_red(false))
                .palette(snake::PaletteTemplate::dark_blue_to_red(false))
                .controller(controller::Template::Programmed(vec![])),
            snake::Builder::default()
                .pos(HexPoint { h: 14, v: 9 })
                .dir(Dir::Ul)
                .len(5)
                .snake_type(snake::Type::Simulated)
                .eat_mechanics(EatMechanics {
                    eat_self: EatBehavior::Crash,
                    eat_other: hash_map! {},
                    default: EatBehavior::Die,
                })
                // palette: snake::PaletteTemplate::dark_blue_to_red(false),
                .palette(snake::PaletteTemplate::rainbow(true))
                .controller(controller::Template::Programmed(vec![])),
            snake::Builder::default()
                .pos(HexPoint { h: 14, v: 11 })
                .dir(Dir::Ul)
                .len(5)
                .snake_type(snake::Type::Simulated)
                .eat_mechanics(EatMechanics {
                    eat_self: EatBehavior::Crash,
                    eat_other: hash_map! {},
                    default: EatBehavior::Die,
                })
                // .palette(snake::PaletteTemplate::dark_blue_to_red(false))
                .palette(snake::PaletteTemplate::rainbow(false))
                .controller(controller::Template::Programmed(vec![])),
=======
        let wall_seed = snake::Seed {
            pos: Some(HexPoint { h: 5, v: 7 }),
            dir: Some(Dir::U),
            len: Some(15),

            snake_type: snake::Type::Simulated,
            eat_mechanics: EatMechanics::always(EatBehavior::Crash),
            palette: snake::PaletteTemplate::solid_white_red(),
            controller: controller::Template::Programmed(vec![]),
        };

        let crash_seeds = vec![
            snake::Seed {
                pos: Some(HexPoint { h: 14, v: 5 }),
                dir: Some(Dir::Ul),
                len: Some(5),

                snake_type: snake::Type::Simulated,
                eat_mechanics: EatMechanics::always(EatBehavior::Die),
                // palette: snake::PaletteTemplate::dark_blue_to_red(false),
                palette: snake::PaletteTemplate::dark_blue_to_red(true),
                controller: controller::Template::Programmed(vec![]),
            },
            snake::Seed {
                pos: Some(HexPoint { h: 14, v: 7 }),
                dir: Some(Dir::Ul),
                len: Some(5),

                snake_type: snake::Type::Simulated,
                eat_mechanics: EatMechanics::always(EatBehavior::Die),
                // palette: snake::PaletteTemplate::dark_blue_to_red(false),
                palette: snake::PaletteTemplate::dark_blue_to_red(false),
                controller: controller::Template::Programmed(vec![]),
            },
            snake::Seed {
                pos: Some(HexPoint { h: 14, v: 9 }),
                dir: Some(Dir::Ul),
                len: Some(5),

                snake_type: snake::Type::Simulated,
                eat_mechanics: EatMechanics::always(EatBehavior::Die),
                // palette: snake::PaletteTemplate::dark_blue_to_red(false),
                palette: snake::PaletteTemplate::rainbow(true),
                controller: controller::Template::Programmed(vec![]),
            },
            snake::Seed {
                pos: Some(HexPoint { h: 14, v: 11 }),
                dir: Some(Dir::Ul),
                len: Some(5),

                snake_type: snake::Type::Simulated,
                eat_mechanics: EatMechanics::always(EatBehavior::Die),
                // palette: snake::PaletteTemplate::dark_blue_to_red(false),
                palette: snake::PaletteTemplate::rainbow(false),
                controller: controller::Template::Programmed(vec![]),
            },
>>>>>>> 57a4b710
        ];

        let mut this = Self {
            control: Control::new(3.),

            gtx: GameContext {
                board_dim: HexDim { h: 20, v: 15 },
                cell_dim,
                palette: app::Palette::dark(),
                prefs: Default::default(),
                apple_spawn_policy: SpawnPolicy::None,
                frame_stamp: Default::default(),
                elapsed_millis: 0,
            },

            offset: None,
            fit_to_window: false,

            stats: Default::default(),

            apples: vec![],

            seeds: vec![wall_seed].into_iter().chain(crash_seeds).collect(),
            snakes: vec![],

            rng: thread_rng(),
        };
        this.restart();
        this.control.pause();
        this
    }
}

impl DebugScenario {
    fn update_dim(&mut self, ctx: &Context) {
        if self.fit_to_window {
            self.gtx.board_dim = calculate_board_dim(ctx, self.gtx.cell_dim);
        }
        self.offset = Some(calculate_offset(ctx, self.gtx.board_dim, self.gtx.cell_dim));
    }

    fn restart(&mut self) {
        self.snakes = self
            .seeds
            .iter()
            .map(snake::Builder::build)
            .map(Result::unwrap)
            .collect();
        self.apples = vec![];
        self.gtx.apple_spawn_policy.reset();
        self.control.pause();
    }

    fn spawn_apples(&mut self) {
        let new_apples = spawn_apples(&self.snakes, &self.apples, &mut self.gtx, &mut self.rng);
        self.apples.extend(new_apples.into_iter())
    }

    fn advance_snakes(&mut self, ctx: &Context) {
        advance_snakes(self, ctx);

        let collisions = find_collisions(self);
        let (spawn_snakes, game_over) = handle_collisions(self, &collisions);

        if game_over {
            self.control.game_over();
        }

        assert!(spawn_snakes.is_empty(), "unimplemented");

        self.spawn_apples();
    }
}

impl EventHandler<AppError> for DebugScenario {
    fn update(&mut self, ctx: &mut Context) -> AppResult {
        while self.control.can_update() {
            self.advance_snakes(ctx);
        }
        Ok(())
    }

    fn draw(&mut self, ctx: &mut Context) -> AppResult {
        self.control.graphics_frame(&mut self.gtx);

        graphics::clear(ctx, Color::BLACK);

        if self.offset.is_none() {
            self.update_dim(ctx)
        }

        let offset = self.offset.unwrap();
        let draw_param = DrawParam::default().dest(offset);

        let grid_mesh = rendering::grid_mesh(&self.gtx, ctx)?;
        graphics::draw(ctx, &grid_mesh, draw_param)?;

        let border_mesh = rendering::border_mesh(&self.gtx, ctx)?;
        graphics::draw(ctx, &border_mesh, draw_param)?;

        for snake_index in 0..self.snakes.len() {
            let (snake, other_snakes) = split_snakes_mut(&mut self.snakes, snake_index);
            snake.update_dir(other_snakes, &self.apples, &self.gtx, ctx);
        }

        let snake_mesh = rendering::snake_mesh(&mut self.snakes, &self.gtx, ctx, &mut self.stats)?;
        graphics::draw(ctx, &snake_mesh, draw_param)?;

        if !self.apples.is_empty() {
            let apple_mesh = rendering::apple_mesh(&self.apples, &self.gtx, ctx, &mut self.stats)?;
            graphics::draw(ctx, &apple_mesh, draw_param)?;
        }

        graphics::present(ctx)
            .map_err(AppError::from)
            .with_trace_step("DebugScenario::draw")
    }

    fn key_down_event(
        &mut self,
        _ctx: &mut Context,
        keycode: KeyCode,
        _keymods: KeyMods,
        _repeat: bool,
    ) {
        use control::State::*;

        if keycode == KeyCode::Space {
            match self.control.state() {
                Playing => self.control.pause(),
                Paused => self.control.play(),
                GameOver => self.restart(),
            }
        } else if keycode == KeyCode::R {
            self.restart()
        }
    }

    fn resize_event(&mut self, ctx: &mut Context, _width: f32, _height: f32) {
        self.update_dim(ctx)
    }
}

impl Environment for DebugScenario {
    fn snakes(&self) -> &[Snake] {
        &self.snakes
    }

    fn apples(&self) -> &[Apple] {
        &self.apples
    }

    fn snakes_apples_gtx_mut(&mut self) -> (&mut [Snake], &mut [Apple], &mut GameContext) {
        (&mut self.snakes, &mut self.apples, &mut self.gtx)
    }

    fn snakes_apples_rng_mut(&mut self) -> (&mut [Snake], &mut [Apple], &mut ThreadRng) {
        (&mut self.snakes, &mut self.apples, &mut self.rng)
    }

    fn add_snake(&mut self, snake_builder: &snake::Builder) -> AppResult {
        self.snakes.push(
            snake_builder
                .build()
                .map_err(AppError::from)
                .with_trace_step("Game::add_snake")?,
        );
        Ok(())
    }

    fn remove_snake(&mut self, index: usize) -> Snake {
        self.snakes.remove(index)
    }

    fn remove_apple(&mut self, index: usize) -> Apple {
        self.apples.remove(index)
    }

    fn gtx(&self) -> &GameContext {
        &self.gtx
    }

    fn rng(&mut self) -> &mut ThreadRng {
        &mut self.rng
    }
}<|MERGE_RESOLUTION|>--- conflicted
+++ resolved
@@ -53,17 +53,12 @@
     pub fn head_body_collision(cell_dim: CellDim) -> Self {
         // snake2 crashes into snake1 coming from the bottom-right
 
-<<<<<<< HEAD
         let seed1 = snake::Builder::default()
             .pos(HexPoint { h: 5, v: 7 })
             .dir(Dir::U)
             .len(5)
             .snake_type(snake::Type::Simulated)
-            .eat_mechanics(EatMechanics {
-                eat_self: EatBehavior::Crash,
-                eat_other: hash_map! {},
-                default: EatBehavior::Crash,
-            })
+            .eat_mechanics(EatMechanics::always(EatBehavior::Crash))
             .palette(snake::PaletteTemplate::solid_white_red())
             .controller(controller::Template::Programmed(vec![]));
 
@@ -72,38 +67,10 @@
             .dir(Dir::Ul)
             .len(5)
             .snake_type(snake::Type::Simulated)
-            .eat_mechanics(EatMechanics {
-                eat_self: EatBehavior::Crash,
-                eat_other: hash_map! {},
-                default: EatBehavior::Die,
-            })
+            .eat_mechanics(EatMechanics::always(EatBehavior::Die))
             // .palette(snake::PaletteTemplate::dark_blue_to_red(false))
             .palette(snake::PaletteTemplate::rainbow(true))
             .controller(controller::Template::Programmed(vec![]));
-=======
-        let seed1 = snake::Seed {
-            pos: Some(HexPoint { h: 5, v: 7 }),
-            dir: Some(Dir::U),
-            len: Some(5),
-
-            snake_type: snake::Type::Simulated,
-            eat_mechanics: EatMechanics::always(EatBehavior::Crash),
-            palette: snake::PaletteTemplate::solid_white_red(),
-            controller: controller::Template::Programmed(vec![]),
-        };
-
-        let seed2 = snake::Seed {
-            pos: Some(HexPoint { h: 8, v: 7 }),
-            dir: Some(Dir::Ul),
-            len: Some(5),
-
-            snake_type: snake::Type::Simulated,
-            eat_mechanics: EatMechanics::always(EatBehavior::Die),
-            // palette: snake::PaletteTemplate::dark_blue_to_red(false),
-            palette: snake::PaletteTemplate::rainbow(true),
-            controller: controller::Template::Programmed(vec![]),
-        };
->>>>>>> 57a4b710
 
         let mut this = Self {
             control: Control::new(3.),
@@ -137,17 +104,12 @@
 
     /// Head-head dying collision
     pub fn head_head_collision(cell_dim: CellDim) -> Self {
-<<<<<<< HEAD
         let seed1 = snake::Builder::default()
             .pos(HexPoint { h: 5, v: 7 })
             .dir(Dir::Ur)
             .len(5)
             .snake_type(snake::Type::Simulated)
-            .eat_mechanics(EatMechanics {
-                eat_self: EatBehavior::Crash,
-                eat_other: hash_map! {},
-                default: EatBehavior::Die,
-            })
+            .eat_mechanics(EatMechanics::always(EatBehavior::Die))
             .palette(snake::PaletteTemplate::solid_white_red())
             .controller(controller::Template::Programmed(vec![]));
 
@@ -156,33 +118,8 @@
             .dir(Dir::Ul)
             .len(5)
             .snake_type(snake::Type::Simulated)
-            .eat_mechanics(EatMechanics {
-                eat_self: EatBehavior::Crash,
-                eat_other: hash_map! {},
-                default: EatBehavior::Die,
-            })
+            .eat_mechanics(EatMechanics::always(EatBehavior::Die))
             .palette(snake::PaletteTemplate::Solid {
-=======
-        let seed1 = snake::Seed {
-            pos: Some(HexPoint { h: 5, v: 7 }),
-            dir: Some(Dir::Ur),
-            len: Some(5),
-
-            snake_type: snake::Type::Simulated,
-            eat_mechanics: EatMechanics::always(EatBehavior::Die),
-            palette: snake::PaletteTemplate::solid_white_red(),
-            controller: controller::Template::Programmed(vec![]),
-        };
-
-        let seed2 = snake::Seed {
-            pos: Some(HexPoint { h: 11, v: 7 }),
-            dir: Some(Dir::Ul),
-            len: Some(5),
-
-            snake_type: snake::Type::Simulated,
-            eat_mechanics: EatMechanics::always(EatBehavior::Die),
-            palette: snake::PaletteTemplate::Solid {
->>>>>>> 57a4b710
                 color: Color::RED,
                 eaten: Color::WHITE,
             })
@@ -224,7 +161,6 @@
 
         let rng = &mut thread_rng();
         let seeds: Vec<_> = (0..NUM_SNAKES)
-<<<<<<< HEAD
             .map(|i| {
                 snake::Builder::default()
                     .pos(HexPoint {
@@ -234,27 +170,9 @@
                     .dir(Dir::random(rng))
                     .len(5)
                     .snake_type(snake::Type::Competitor { life: None })
-                    .eat_mechanics(EatMechanics {
-                        eat_self: EatBehavior::Ignore,
-                        eat_other: hash_map! {},
-                        default: EatBehavior::Ignore,
-                    })
+                    .eat_mechanics(EatMechanics::always(EatBehavior::PassOver))
                     .palette(snake::PaletteTemplate::pastel_rainbow(true))
                     .controller(controller::Template::AStar)
-=======
-            .map(|i| snake::Seed {
-                pos: Some(HexPoint {
-                    h: i as isize / 7 * 2 + 3,
-                    v: i as isize % 10 * 2 + 3,
-                }),
-                dir: Some(Dir::random(rng)),
-                len: Some(5),
-
-                snake_type: snake::Type::Competitor { life: None },
-                eat_mechanics: EatMechanics::always(EatBehavior::PassOver),
-                palette: snake::PaletteTemplate::pastel_rainbow(true),
-                controller: controller::Template::AStar,
->>>>>>> 57a4b710
             })
             .collect();
 
@@ -290,17 +208,12 @@
 
     /// Comparison of persistent and non-persistent skins entering a black hole
     pub fn double_head_body_collision(cell_dim: CellDim) -> Self {
-<<<<<<< HEAD
         let wall_seed = snake::Builder::default()
             .pos(HexPoint { h: 5, v: 7 })
             .dir(Dir::U)
             .len(15)
             .snake_type(snake::Type::Simulated)
-            .eat_mechanics(EatMechanics {
-                eat_self: EatBehavior::Crash,
-                eat_other: hash_map! {},
-                default: EatBehavior::Crash,
-            })
+            .eat_mechanics(EatMechanics::always(EatBehavior::Crash))
             .palette(snake::PaletteTemplate::solid_white_red())
             .controller(controller::Template::Programmed(vec![]));
 
@@ -310,11 +223,7 @@
                 .dir(Dir::Ul)
                 .len(5)
                 .snake_type(snake::Type::Simulated)
-                .eat_mechanics(EatMechanics {
-                    eat_self: EatBehavior::Crash,
-                    eat_other: hash_map! {},
-                    default: EatBehavior::Die,
-                })
+                .eat_mechanics(EatMechanics::always(EatBehavior::Die))
                 // .palette(snake::PaletteTemplate::dark_blue_to_red(false))
                 .palette(snake::PaletteTemplate::dark_blue_to_red(true))
                 .controller(controller::Template::Programmed(vec![])),
@@ -323,11 +232,7 @@
                 .dir(Dir::Ul)
                 .len(5)
                 .snake_type(snake::Type::Simulated)
-                .eat_mechanics(EatMechanics {
-                    eat_self: EatBehavior::Crash,
-                    eat_other: hash_map! {},
-                    default: EatBehavior::Die,
-                })
+                .eat_mechanics(EatMechanics::always(EatBehavior::Die))
                 // .palette(snake::PaletteTemplate::dark_blue_to_red(false))
                 .palette(snake::PaletteTemplate::dark_blue_to_red(false))
                 .controller(controller::Template::Programmed(vec![])),
@@ -336,12 +241,8 @@
                 .dir(Dir::Ul)
                 .len(5)
                 .snake_type(snake::Type::Simulated)
-                .eat_mechanics(EatMechanics {
-                    eat_self: EatBehavior::Crash,
-                    eat_other: hash_map! {},
-                    default: EatBehavior::Die,
-                })
-                // palette: snake::PaletteTemplate::dark_blue_to_red(false),
+                .eat_mechanics(EatMechanics::always(EatBehavior::Die))
+                // .palette(snake::PaletteTemplate::dark_blue_to_red(false))
                 .palette(snake::PaletteTemplate::rainbow(true))
                 .controller(controller::Template::Programmed(vec![])),
             snake::Builder::default()
@@ -349,72 +250,10 @@
                 .dir(Dir::Ul)
                 .len(5)
                 .snake_type(snake::Type::Simulated)
-                .eat_mechanics(EatMechanics {
-                    eat_self: EatBehavior::Crash,
-                    eat_other: hash_map! {},
-                    default: EatBehavior::Die,
-                })
+                .eat_mechanics(EatMechanics::always(EatBehavior::Die))
                 // .palette(snake::PaletteTemplate::dark_blue_to_red(false))
                 .palette(snake::PaletteTemplate::rainbow(false))
                 .controller(controller::Template::Programmed(vec![])),
-=======
-        let wall_seed = snake::Seed {
-            pos: Some(HexPoint { h: 5, v: 7 }),
-            dir: Some(Dir::U),
-            len: Some(15),
-
-            snake_type: snake::Type::Simulated,
-            eat_mechanics: EatMechanics::always(EatBehavior::Crash),
-            palette: snake::PaletteTemplate::solid_white_red(),
-            controller: controller::Template::Programmed(vec![]),
-        };
-
-        let crash_seeds = vec![
-            snake::Seed {
-                pos: Some(HexPoint { h: 14, v: 5 }),
-                dir: Some(Dir::Ul),
-                len: Some(5),
-
-                snake_type: snake::Type::Simulated,
-                eat_mechanics: EatMechanics::always(EatBehavior::Die),
-                // palette: snake::PaletteTemplate::dark_blue_to_red(false),
-                palette: snake::PaletteTemplate::dark_blue_to_red(true),
-                controller: controller::Template::Programmed(vec![]),
-            },
-            snake::Seed {
-                pos: Some(HexPoint { h: 14, v: 7 }),
-                dir: Some(Dir::Ul),
-                len: Some(5),
-
-                snake_type: snake::Type::Simulated,
-                eat_mechanics: EatMechanics::always(EatBehavior::Die),
-                // palette: snake::PaletteTemplate::dark_blue_to_red(false),
-                palette: snake::PaletteTemplate::dark_blue_to_red(false),
-                controller: controller::Template::Programmed(vec![]),
-            },
-            snake::Seed {
-                pos: Some(HexPoint { h: 14, v: 9 }),
-                dir: Some(Dir::Ul),
-                len: Some(5),
-
-                snake_type: snake::Type::Simulated,
-                eat_mechanics: EatMechanics::always(EatBehavior::Die),
-                // palette: snake::PaletteTemplate::dark_blue_to_red(false),
-                palette: snake::PaletteTemplate::rainbow(true),
-                controller: controller::Template::Programmed(vec![]),
-            },
-            snake::Seed {
-                pos: Some(HexPoint { h: 14, v: 11 }),
-                dir: Some(Dir::Ul),
-                len: Some(5),
-
-                snake_type: snake::Type::Simulated,
-                eat_mechanics: EatMechanics::always(EatBehavior::Die),
-                // palette: snake::PaletteTemplate::dark_blue_to_red(false),
-                palette: snake::PaletteTemplate::rainbow(false),
-                controller: controller::Template::Programmed(vec![]),
-            },
->>>>>>> 57a4b710
         ];
 
         let mut this = Self {
