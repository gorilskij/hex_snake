--- conflicted
+++ resolved
@@ -56,16 +56,19 @@
 
         let seeds: Vec<_> = players
             .into_iter()
-<<<<<<< HEAD
             .map(|cs| {
                 snake::Builder::default()
                     .snake_type(snake::Type::Player)
                     .eat_mechanics(EatMechanics {
-                        eat_self: EatBehavior::Cut,
-                        eat_other: hash_map! {
-                            snake::Type::Rain => EatBehavior::Cut,
+                        eat_self: hash_map_with_default! {
+                            default => EatBehavior::Cut,
+                            SegmentRawType::Eaten => EatBehavior::PassUnder,
                         },
-                        default: EatBehavior::Crash,
+                        eat_other: hash_map_with_default! {
+                            default => hash_map_with_default! {
+                                default => EatBehavior::Crash,
+                            },
+                        },
                     })
                     .palette(snake::PaletteTemplate::rainbow(true))
                     // .palette(PaletteTemplate::dark_blue_to_red(false))
@@ -74,30 +77,6 @@
                     .speed(1.)
                 // .controller(controller::Template::Mouse)
                 // .controller(SnakeControllerTemplate::PlayerController12)
-=======
-            .map(|cs| Seed {
-                snake_type: snake::Type::Player,
-                eat_mechanics: EatMechanics {
-                    eat_self: hash_map_with_default! {
-                        default => EatBehavior::Cut,
-                        SegmentRawType::Eaten => EatBehavior::PassUnder,
-                    },
-                    eat_other: hash_map_with_default! {
-                        default => hash_map_with_default! {
-                            default => EatBehavior::Crash,
-                        },
-                    },
-                },
-                palette: snake::PaletteTemplate::rainbow(true),
-                // palette: PaletteTemplate::dark_blue_to_red(false),
-                // palette: PaletteTemplate::zebra(),
-                controller: controller::Template::Keyboard(cs),
-                // controller: controller::Template::Mouse,
-                // controller: SnakeControllerTemplate::PlayerController12,
-                pos: None,
-                dir: None,
-                len: None,
->>>>>>> 57a4b710
             })
             .collect();
 
