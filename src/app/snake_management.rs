--- conflicted
+++ resolved
@@ -124,21 +124,6 @@
                             .snake_type(snake::Type::Rain)
                             .eat_mechanics(EatMechanics::always(EatBehavior::Die))
                             // TODO: factor out palette into game palette
-<<<<<<< HEAD
-                            // palette: snake::PaletteTemplate::alternating_white(),
-                            palette: snake::PaletteTemplate::gray_gradient(false),
-                            controller: controller::Template::Rain,
-                            pos: None,
-                            dir: Some(Dir::D),
-                            len: None,
-                        };
-                        for h in (0..board_width).step_by(3) {
-                            spawn_snakes.push(snake::Seed {
-                                pos: Some(HexPoint { h, v: 0 }),
-                                len: Some(rng.gen_range(3, 10)),
-                                ..rain_seed.clone()
-                            });
-=======
                             // .palette(snake::PaletteTemplate::alternating_white())
                             .palette(snake::PaletteTemplate::gray_gradient(false))
                             .controller(controller::Template::Rain)
@@ -151,7 +136,6 @@
                                     .len(rng.gen_range(3, 10))
                                     .speed(rng.gen_range(0.2, 1.5)),
                             );
->>>>>>> 4e2054a0
                         }
                     }
                 }
